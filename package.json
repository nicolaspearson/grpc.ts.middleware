{
	"name": "grpc-ts-middleware",
<<<<<<< HEAD
	"version": "1.0.12",
=======
	"version": "1.0.11",
>>>>>>> f0d04b1e
	"description": "gRPC pre-call and post-call middleware",
	"main": "src/index.js",
	"scripts": {
		"build": "npm run tslint && rm -rf ./src/index.js && npm run build:ts",
		"build:ts": "tsc --rootDir ./src/",
		"prettier": "prettier --write \"src/**/*.{ts,tsx,css}\"",
		"tslint": "tslint --fix -c tslint.json -p tsconfig.json",
		"test": "echo \"Error: no test specified\" && exit 1",
		"ncu": "ncu",
		"ncu:u": "ncu -u"
	},
	"keywords": [
		"grpc-js",
		"nodejs",
		"middleware",
		"tracing",
		"headers",
		"typescript"
	],
	"repository": {
		"type": "git",
		"url": "git+https://github.com/nicolaspearson/grpc.ts.middleware"
	},
	"author": "Nicolas Pearson",
	"license": "MIT",
	"devDependencies": {
<<<<<<< HEAD
		"@grpc/grpc-js": "^1.4.5",
		"@types/node": "^17.0.2",
		"npm-check-updates": "~12.0.5",
		"prettier": "~2.5.1",
		"protobufjs": "^6.11.2",
		"ts-node": "~10.4.0",
		"tslint": "~6.1.3",
		"typescript": "^4.5.4"
=======
		"@types/node": "~14.0.6",
		"grpc": "~1.24.2",
		"npm-check-updates": "~6.0.1",
		"prettier": "~2.0.5",
		"protobufjs": "~6.9.0",
		"ts-node": "~8.10.2",
		"tslint": "~6.1.2",
		"typescript": "~3.9.3"
>>>>>>> f0d04b1e
	}
}<|MERGE_RESOLUTION|>--- conflicted
+++ resolved
@@ -1,10 +1,6 @@
 {
 	"name": "grpc-ts-middleware",
-<<<<<<< HEAD
 	"version": "1.0.12",
-=======
-	"version": "1.0.11",
->>>>>>> f0d04b1e
 	"description": "gRPC pre-call and post-call middleware",
 	"main": "src/index.js",
 	"scripts": {
@@ -31,24 +27,13 @@
 	"author": "Nicolas Pearson",
 	"license": "MIT",
 	"devDependencies": {
-<<<<<<< HEAD
-		"@grpc/grpc-js": "^1.4.5",
-		"@types/node": "^17.0.2",
-		"npm-check-updates": "~12.0.5",
-		"prettier": "~2.5.1",
-		"protobufjs": "^6.11.2",
-		"ts-node": "~10.4.0",
-		"tslint": "~6.1.3",
-		"typescript": "^4.5.4"
-=======
-		"@types/node": "~14.0.6",
-		"grpc": "~1.24.2",
-		"npm-check-updates": "~6.0.1",
-		"prettier": "~2.0.5",
-		"protobufjs": "~6.9.0",
-		"ts-node": "~8.10.2",
-		"tslint": "~6.1.2",
-		"typescript": "~3.9.3"
->>>>>>> f0d04b1e
+  "@grpc/grpc-js": "^1.4.5",
+  "@types/node": "^17.0.2",
+  "npm-check-updates": "~12.0.5",
+  "prettier": "~2.5.1",
+  "protobufjs": "^6.11.2",
+  "ts-node": "~10.4.0",
+  "tslint": "~6.1.3",
+  "typescript": "^4.5.4"
 	}
 }